<<<<<<< HEAD
# frontend/app.py (VERSÃO FINAL COM INTERFACE ATUALIZADA)
import streamlit as st
import requests
from typing import Dict, Optional, Any, List
=======
>>>>>>> 1b754f50
import os
from typing import Dict, Optional, Any, Tuple

import numpy as np
import requests
import streamlit as st
from dotenv import load_dotenv
from streamlit_autorefresh import st_autorefresh
import numpy as np

# ==============================================================================
<<<<<<< HEAD
# APLICAÇÃO FRONTEND COM STREAMLIT
# ------------------------------------------------------------------------------
# Este arquivo constrói a interface gráfica com a qual o usuário interage.
# Ele se conecta automaticamente ao backend, carrega os dados do banco
# e adota uma interface moderna sem a necessidade de configuração manual.
=======
# LIACLI | Portal de Integração com eLabFTW (Frontend Streamlit)
>>>>>>> 1b754f50
# ==============================================================================

load_dotenv()

<<<<<<< HEAD
# =========================
# Helpers de UI e Configuração
# =========================

def gradient_bar(height: int = 6, width: int = 1200):
    """Barra de separação em degradê renderizada como imagem."""
    left = np.array([252, 76, 76], dtype=np.float32)
    right = np.array([255, 255, 124], dtype=np.float32)
    x = np.linspace(0.0, 1.0, width, dtype=np.float32).reshape(1, width, 1)
    grad = (left * (1 - x) + right * x).astype(np.uint8)
    bar = np.repeat(grad, height, axis=0)
    st.image(bar, use_container_width=True, clamp=True)

# Carrega variáveis de ambiente de um arquivo .env
load_dotenv()

# Busca as configurações da API do .env ou usa valores padrão.
ELAB_URL = os.getenv("ELAB_URL", "")
API_KEY = os.getenv("API_KEY", "")
=======
st.set_page_config(
    page_title="Portal de Integração | LIACLI",
    page_icon="🔬",
    layout="centered",
)

# -------------------------
# Configurações (.env)
# -------------------------
>>>>>>> 1b754f50
BACKEND_URL = os.getenv("BACKEND_URL", "http://127.0.0.1:8000")
ELAB_URL = os.getenv("ELAB_URL", "")
API_KEY = os.getenv("API_KEY", "")

<<<<<<< HEAD
# Cabeçalhos da API usados em todas as chamadas
api_headers = {"elab-url": ELAB_URL, "elab-api-key": API_KEY}


# =========================
# Estado da Sessão (Session State)
# =========================
# Guarda os pesquisadores carregados do banco (Chave: nome, Valor: dict com dados do pesquisador)
if "researchers_session" not in st.session_state:
    st.session_state.researchers_session: Dict[str, Dict[str, Any]] = {}

# Guarda os experimentos criados (Chave: ID de Agendamento, Valor: ID do Experimento no eLab)
if "agendamentos" not in st.session_state:
    st.session_state.agendamentos: Dict[str, int] = {}

# Armazena temporariamente o último PDF gerado para o botão de download.
if "pdf_info" not in st.session_state:
    st.session_state.pdf_info: Dict[str, Any] = {"bytes": None, "name": None}

# Mantém o controle do último ID consultado para evitar recargas indesejadas.
if "last_consulted_id" not in st.session_state:
    st.session_state.last_consulted_id: Optional[str] = None

# Flag para controlar o carregamento inicial de dados
if "data_loaded" not in st.session_state:
    st.session_state.data_loaded = False


# =========================
# Funções de Comunicação com o Backend
# =========================

def handle_api_error(e: requests.exceptions.RequestException, context: str):
    """Exibe uma mensagem de erro amigável para o usuário em caso de falha na API."""
    error_message = str(e)
    if e.response is not None:
        try:
            error_detail = e.response.json().get("detail", e.response.text)
            error_message = f"Erro {e.response.status_code}: {error_detail}"
        except (ValueError, AttributeError):
            error_message = f"Erro {e.response.status_code}: {e.response.text}"
    st.error(f"Falha em '{context}': {error_message}")

def api_test_connection(headers: Dict) -> None:
    response = requests.post(f"{BACKEND_URL}/test-connection", headers=headers)
    response.raise_for_status()
    st.success(response.json()["message"])
=======
api_headers: Dict[str, str] = {
    "elab-url": ELAB_URL,
    "elab-api-key": API_KEY,
}

# -------------------------
# Helpers de UI (sem HTML inseguro)
# -------------------------

def gradient_bar(height: int = 6, width: int = 1200):
    """Barra de separação em degradê (laranja → amarelo) renderizada como imagem."""
    left = np.array([252, 76, 76], dtype=np.float32)   # laranja
    right = np.array([255, 255, 124], dtype=np.float32)  # amarelo
    x = np.linspace(0.0, 1.0, width, dtype=np.float32).reshape(1, width, 1)
    grad = (left * (1 - x) + right * x).astype(np.uint8)
    bar = np.repeat(grad, height, axis=0)
    st.image(bar, use_container_width=True, clamp=True)


def handle_api_error(e: requests.exceptions.RequestException, context: str):
    msg = str(e)
    if e.response is not None:
        try:
            detail = e.response.json().get("detail", e.response.text)
            msg = f"Erro {e.response.status_code}: {detail}"
        except Exception:
            msg = f"Erro {e.response.status_code}: {e.response.text}"
    st.error(f"Falha em '{context}': {msg}")

# -------------------------
# Chamadas ao backend
# -------------------------

def api_test_connection(headers: Dict) -> Tuple[bool, str]:
    try:
        r = requests.post(f"{BACKEND_URL}/test-connection", headers=headers)
        r.raise_for_status()
        return True, r.json().get("message", "Conexão realizada.")
    except requests.exceptions.RequestException as e:
        return False, str(e)

>>>>>>> 1b754f50

def api_get_researchers(headers: Dict) -> List[Dict]:
    response = requests.get(f"{BACKEND_URL}/pesquisadores", headers=headers)
    response.raise_for_status()
    return response.json()

def api_get_experiments(headers: Dict) -> List[Dict]:
    response = requests.get(f"{BACKEND_URL}/experimentos", headers=headers)
    response.raise_for_status()
    return response.json()

def api_create_researcher(headers: Dict, name: str) -> Dict:
    r = requests.post(f"{BACKEND_URL}/pesquisadores", headers=headers, json={"name": name})
    r.raise_for_status()
    return r.json()


def api_create_experiment(headers: Dict, body: Dict) -> Dict:
    r = requests.post(f"{BACKEND_URL}/experimentos", headers=headers, json=body)
    r.raise_for_status()
    return r.json()


def api_get_status(headers: Dict, exp_id: int) -> str:
    r = requests.get(f"{BACKEND_URL}/experimentos/{exp_id}/status", headers=headers)
    r.raise_for_status()
    return r.json().get("status", "desconhecido")


def api_get_pdf(headers: Dict, exp_id: int, include_changelog: bool) -> bytes:
    r = requests.get(
        f"{BACKEND_URL}/experimentos/{exp_id}/pdf",
        headers=headers,
        params={"include_changelog": include_changelog},
    )
    r.raise_for_status()
    return r.content


def api_initialize(headers: Dict) -> None:
    r = requests.post(f"{BACKEND_URL}/initialize", headers=headers)
    r.raise_for_status()

<<<<<<< HEAD
st.set_page_config(page_title="Plataforma de Pesquisa • LIACLI", page_icon="🔬", layout="centered")
st.title("Portal de Integração | LIACLI")
st.caption("Fluxo Integrado de Solicitações e Gestão Laboratorial via eLabFTW")
gradient_bar()

# --- CARREGAMENTO AUTOMÁTICO DE DADOS ---
if not st.session_state.data_loaded:
    if not all([ELAB_URL, API_KEY]):
        st.warning("Configure as variáveis ELAB_URL e API_KEY no seu arquivo .env para iniciar.")
        st.stop()
    else:
        try:
            with st.spinner("Conectando ao backend e carregando dados do banco..."):
                api_test_connection(api_headers)
                researchers_data = api_get_researchers(api_headers)
                st.session_state.researchers_session = {r["name"]: r for r in researchers_data} #
                exp_data = api_get_experiments(api_headers)
                st.session_state.agendamentos = {exp["id"]: exp["elab_experiment_id"] for exp in exp_data} #
                st.toast(f"{len(researchers_data)} pesquisadores e {len(exp_data)} solicitações carregadas!", icon="✅")
                st.session_state.data_loaded = True
        except requests.exceptions.RequestException as e:
            handle_api_error(e, "Falha na conexão inicial e carregamento de dados")
            st.stop()
=======
# -------------------------
# Estado de sessão
# -------------------------
if "researchers_session" not in st.session_state:
    st.session_state.researchers_session: Dict[str, int] = {}
if "agendamentos" not in st.session_state:
    st.session_state.agendamentos: Dict[str, int] = {}
if "pdf_info" not in st.session_state:
    st.session_state.pdf_info: Dict[str, Any] = {"bytes": None, "name": None}
if "last_consulted_id" not in st.session_state:
    st.session_state.last_consulted_id: Optional[str] = None
if "initialized_elab" not in st.session_state:
    st.session_state.initialized_elab = False
if "backend_alive" not in st.session_state:
    st.session_state.backend_alive = None  # True/False/None

# -------------------------
# Inicializações automáticas
# -------------------------
backend_ok, _ = api_test_connection(api_headers)
st.session_state.backend_alive = backend_ok

if not st.session_state.initialized_elab:
    if not ELAB_URL or not API_KEY:
        st.session_state.initialized_elab = False
        st.warning("Defina ELAB_URL e API_KEY no seu .env para inicializar o ambiente.")
    else:
        try:
            api_initialize(api_headers)
            st.session_state.initialized_elab = True
            st.toast("Estruturas essenciais verificadas/criadas.", icon="✅")
        except requests.exceptions.RequestException as e:
            st.session_state.initialized_elab = False
            handle_api_error(e, "Inicializar Ambiente")

# -------------------------
# Header
# -------------------------
st.title("Portal de Integração | LIACLI")
st.caption("Fluxo Integrado de Solicitações e Gestão Laboratorial via eLabFTW")
gradient_bar()

# -------------------------
# Abas
# -------------------------

TAB_SOLICITACAO = " Nova Solicitação de Análise "
TAB_ACOMPANHAMENTO = " Acompanhamento e Laudos "
TAB_ADMIN = " Administração "
>>>>>>> 1b754f50

tab1, tab2, tab3 = st.tabs([TAB_SOLICITACAO, TAB_ACOMPANHAMENTO, TAB_ADMIN])

# ========================
# Aba 1: Nova Solicitação
# ========================
with tab1:
    st.subheader("Registrar nova solicitação")
    st.caption("Cadastre o pesquisador (se necessário) e envie uma solicitação ao eLabFTW.")
    st.divider()

<<<<<<< HEAD
    with st.expander("Cadastrar Novo Pesquisador (se necessário)"):
        with st.form("form_researcher"):
            name = st.text_input("Nome completo do pesquisador", placeholder="Ex.: Profa. Maria Silva")
            if st.form_submit_button("Cadastrar Pesquisador", use_container_width=True):
=======
    # Cadastro de pesquisador (opcional)
    with st.expander("Cadastrar novo pesquisador"):
        with st.form("form_researcher"):
            name = st.text_input("Nome completo do pesquisador", placeholder="Ex.: Profa. Maria Silva")
            submitted_r = st.form_submit_button("Cadastrar", use_container_width=True)

            if submitted_r:
>>>>>>> 1b754f50
                if not name.strip():
                    st.warning("O nome do pesquisador não pode ser vazio.")
                else:
                    try:
<<<<<<< HEAD
                        with st.spinner(f"Cadastrando '{name.strip()}'..."):
                            data = api_create_researcher(api_headers, name.strip())
                            
                            # --- INÍCIO DA CORREÇÃO PARA O KEYERROR ---
                            # Garante que a chave 'experiments' exista no dicionário do pesquisador,
                            # mesmo que ele seja novo e a API não retorne a lista vazia.
                            if 'experiments' not in data:
                                data['experiments'] = []
                            # --- FIM DA CORREÇÃO ---
                            
                            st.session_state.researchers_session[data["name"]] = data
                            st.success(f"Pesquisador '{data['name']}' cadastrado! (ID Local: {data['id']}, ID eLab: {data['elab_item_id']})")
                    
=======
                        data = api_create_researcher(api_headers, name.strip())
                        item_id = data["item_id"]
                        st.session_state.researchers_session[name.strip()] = item_id
                        st.success(f"Pesquisador '{name.strip()}' cadastrado (Item ID: {item_id}).")
>>>>>>> 1b754f50
                    except requests.exceptions.RequestException as e:
                        handle_api_error(e, "Cadastrar Pesquisador")

    st.divider()
<<<<<<< HEAD
    
    st.subheader("Preencher Dados da Solicitação")
    with st.form("form_experiment"):
        researchers_in_session = list(st.session_state.researchers_session.keys()) #
        nome_pesquisador_selecionado = st.selectbox(
            "Pesquisador (carregados do banco)",
            options=sorted(researchers_in_session),
=======

    # Criação do experimento
    st.markdown("**Dados da solicitação**")
    with st.form("form_experiment"):
        # 1) Pesquisador (apenas via select; campo manual removido)
        researchers_in_session = list(st.session_state.researchers_session.keys())
        nome_pesquisador_selecionado = st.selectbox(
            "Pesquisador (sessão)",
            options=researchers_in_session,
>>>>>>> 1b754f50
            index=None,
            placeholder="Escolha um pesquisador…",
            help="Selecione um pesquisador previamente cadastrado nesta sessão.",
        )

        # 2) Detalhes
        c3, c4 = st.columns(2)
        with c3:
            agendamento_id = st.text_input(
                "ID de Referência (Agendamento)",
                help="Código externo único. Ex.: PROJ-X-001",
                placeholder="PROJ-X-001",
            )
        with c4:
            tipo_amostra = st.text_input(
                "Tipo de amostra (material)",
                value="Amostra de Sangue Integral",
                help="Ex.: Amostra de Sangue Integral, Soro, Plasma, Urina, etc.",
            )

        submitted_e = st.form_submit_button(
            "Criar solicitação no eLabFTW",
            type="primary",
            use_container_width=True,
        )
<<<<<<< HEAD
        
        c1, c2 = st.columns(2)
        with c1:
            agendamento_id = st.text_input("ID de Referência (Agendamento)", help="Código único para referência externa. Ex: 'PROJ-X-001'", placeholder="PROJ-X-001")
        with c2:
            tipo_amostra = st.text_input("Tipo de Amostra", value="Sangue Total", help="Ex.: Sangue Total, Soro, Plasma, etc.")

        if st.form_submit_button("Criar Solicitação no eLabFTW", type="primary", use_container_width=True):
=======

        if submitted_e:
>>>>>>> 1b754f50
            if not nome_pesquisador_selecionado:
                st.error("Selecione um pesquisador da lista.")
            elif not agendamento_id.strip():
                st.error("O ID de Referência (Agendamento) é obrigatório.")
<<<<<<< HEAD
            elif agendamento_id.strip() in st.session_state.agendamentos: #
                st.error("Este ID de Referência já foi usado. Crie um novo.")
            else:
                try:
                    researcher_info = st.session_state.researchers_session[nome_pesquisador_selecionado] #
                    local_id = researcher_info["id"] #
                    elab_item_id = researcher_info.get("elab_item_id") #

                    with st.spinner("Criando solicitação no eLabFTW..."):
                        json_body = {
                            "agendamento_id": agendamento_id.strip(),
                            "researcher_id": local_id, #
                            "item_pesquisador_id": elab_item_id or 0,
                            "display_name": nome_pesquisador_selecionado.strip(),
                            "tipo_amostra": tipo_amostra.strip() or "Não informado",
                        }
                        data = api_create_experiment(api_headers, json_body)
                        
                        # 1. Atualiza a lista geral de agendamentos (como já fazia antes)
                        st.session_state.agendamentos[agendamento_id.strip()] = data["experiment_id"]

                        # 2. Prepara os dados do novo experimento no formato que o frontend espera
                        new_experiment_data = {
                            "id": agendamento_id.strip(),
                            "elab_experiment_id": data["experiment_id"]
                        }

                        # 3. Adiciona o novo experimento à lista de experimentos do pesquisador na sessão
                        st.session_state.researchers_session[nome_pesquisador_selecionado]['experiments'].append(new_experiment_data)
                        
                        st.success(f"Solicitação criada! ID do Experimento: {data['experiment_id']} | Status: {data['status']}")
                        st.info("Acompanhe o status na aba 'Acompanhamento e Laudos'.")
=======
            elif agendamento_id.strip() in st.session_state.agendamentos:
                st.error("Este ID de Referência já foi utilizado nesta sessão.")
            else:
                try:
                    final_item_id = st.session_state.researchers_session[nome_pesquisador_selecionado]
                    payload = {
                        "agendamento_id": agendamento_id.strip(),
                        "item_pesquisador_id": final_item_id,
                        "display_name": nome_pesquisador_selecionado.strip(),
                        "tipo_amostra": tipo_amostra.strip() or "Não informado",
                    }
                    data = api_create_experiment(api_headers, payload)
                    st.session_state.agendamentos[agendamento_id.strip()] = data["experiment_id"]

                    status_label = data.get("status")
                    if status_label is None or str(status_label).lower() == "none":
                        status_label = "Pendente"

                    st.success(
                        f"Solicitação criada com êxito. Experimento: {data['experiment_id']} · Status inicial: {status_label}"
                    )
                    st.info("Acompanhe o andamento e gere o laudo na aba “Acompanhamento e Laudos”.")
>>>>>>> 1b754f50
                except requests.exceptions.RequestException as e:
                    handle_api_error(e, "Criar Solicitação")

# ================================
# Aba 2: Acompanhamento e Laudos
# ================================
with tab2:
    st.header("Acompanhamento e Laudo da Análise")
<<<<<<< HEAD
=======
    ag_key_input = st.text_input("Informe o ID de Referência (Agendamento) da solicitação", placeholder="Informe o código externo cadastrado (ex.: PROJ-X-001)")
>>>>>>> 1b754f50

    agendamentos_existentes = list(st.session_state.agendamentos.keys()) #
    ag_key_selecionado = st.selectbox(
        "Selecione o ID de Referência da solicitação",
        options=sorted(agendamentos_existentes, reverse=True),
        index=None,
        placeholder="Escolha uma solicitação para consultar..."
    )

    if st.button("Consultar Status", use_container_width=True, disabled=not ag_key_selecionado):
        st.session_state.last_consulted_id = ag_key_selecionado
        st.session_state.pdf_info = {"bytes": None, "name": None}

    if st.session_state.last_consulted_id:
        ag_key = st.session_state.last_consulted_id
        if ag_key not in st.session_state.agendamentos:
            st.error(f"ID de Referência '{ag_key}' não encontrado. Verifique se os dados foram carregados.")
        else:
            exp_id = st.session_state.agendamentos[ag_key] #
            st.info(f"Consultando Referência: **{ag_key}** (Experimento eLab: **{exp_id}**)")
            try:
                status = api_get_status(api_headers, exp_id)
                status_messages = {
                    'None': ("Pendente", "🔄"), '1': ("Em Andamento", "⏳"), '2': ("Concluída", "✅"),
                    '3': ("Requer Reavaliação", "⚠️"), '4': ("Falhou", "❌"),
                }
                status_label, status_icon = status_messages.get(status, (status, "❓"))
                st.metric(label="Status da Análise", value=status_label, delta=status_icon)

                if status == '2':
                    st.divider()
                    st.subheader("Gerar Laudo em PDF")
                    include_changelog = st.checkbox("Incluir histórico de alterações no PDF")
                    if st.button("Gerar PDF", type="primary", use_container_width=True):
                        with st.spinner("Gerando PDF..."):
                            try:
                                pdf_bytes = api_get_pdf(api_headers, exp_id, include_changelog)
                                st.session_state.pdf_info["bytes"] = pdf_bytes
                                st.session_state.pdf_info["name"] = f"laudo_{ag_key}.pdf"
                            except requests.exceptions.RequestException as e:
                                handle_api_error(e, "Gerar PDF")
                else:
                    st.info("A página será atualizada automaticamente a cada 30 segundos para verificar o status.")
                    st_autorefresh(interval=30 * 1000, key="status_refresh")
            except requests.exceptions.RequestException as e:
                handle_api_error(e, f"Consultar Status (ID: {ag_key})")
    
    if st.session_state.pdf_info.get("bytes"):
        st.download_button(label="⬇️ Baixar Laudo Gerado", data=st.session_state.pdf_info["bytes"],
                           file_name=st.session_state.pdf_info["name"], mime="application/pdf", use_container_width=True)

# =========================
# Aba 3: Administração
# =========================
with tab3:
<<<<<<< HEAD
    st.header("Administração do Ambiente")
    st.markdown("Visão geral da sessão e do estado da integração.")
    st.divider()

    # --- NOVO BLOCO: STATUS DA INTEGRAÇÃO (COMO EM APP_NEW.PY) ---
    st.subheader("Status da Integração")
    col1, col2, col3 = st.columns(3)

    with col1:
        st.caption("Backend")
        # Usamos o flag 'data_loaded' para saber se a comunicação inicial funcionou
        if st.session_state.get("data_loaded"):
            st.write("✅ Disponível")
        else:
            st.write("❌ Indisponível")

    with col2:
        st.caption("eLabFTW")
        # Se os dados foram carregados, a conexão com o eLabFTW foi bem-sucedida
        if st.session_state.get("data_loaded"):
            st.write("✅ Conectado")
        else:
            st.write("❌ Não Conectado")

    with col3:
        st.caption("Credenciais (.env)")
        # Verifica se as variáveis de ambiente foram carregadas
        if bool(ELAB_URL and API_KEY):
            st.write("✅ Presentes")
        else:
            st.write("❌ Ausentes")

    st.divider()
    # --- FIM DO NOVO BLOCO ---


    st.subheader("Verificação Manual de Estruturas no eLabFTW")
    st.markdown("Esta ação verifica se o **Tipo de Item 'Pesquisador'** existe no seu eLabFTW. Se não existir, ele será criado.")
    if st.button("Verificar Estruturas", use_container_width=True):
        try:
            with st.spinner("Verificando..."):
                api_initialize(api_headers)
        except requests.exceptions.RequestException as e:
            handle_api_error(e, "Inicializar Ambiente")

    st.divider()

    st.subheader("Dados da Sessão Atual (Carregados do Banco)")
    col1, col2 = st.columns(2)
    with col1:
        st.markdown("**Pesquisadores**")
        st.json(st.session_state.researchers_session, expanded=False)
    with col2:
        st.markdown("**Solicitações (Agendamento -> ID eLab)**")
        st.json(st.session_state.agendamentos, expanded=False)

    st.divider()
    
    st.header("🔗 Visualizar Experimentos por Pesquisador")
    researcher_names = list(st.session_state.researchers_session.keys())
    
    if not researcher_names:
        st.info("Nenhum pesquisador carregado. Verifique a conexão e o banco de dados.")
    else:
        selected_name = st.selectbox(
            "Selecione um pesquisador para ver suas solicitações",
            options=sorted(researcher_names),
            index=None,
            placeholder="Escolha um pesquisador..."
        )

        if selected_name:
            researcher_data = st.session_state.researchers_session[selected_name]
            experiments_list = researcher_data.get('experiments', [])
            
            st.subheader(f"Solicitações de: {selected_name}")

            if not experiments_list:
                st.write("Nenhuma solicitação encontrada para este pesquisador.")
            else:
                for exp in experiments_list:
                    st.info(f"**ID da Referência (Agendamento):** `{exp['id']}`\n\n**ID do Experimento no eLab:** `{exp['elab_experiment_id']}`")

# =========================
# Rodapé
# =========================
=======
    st.subheader("Administração do ambiente")
    st.caption("Visão geral da sessão e do estado da integração.")
    st.divider()

    # Pequeno e com ícones (sem HTML):
    c1, c2, c3 = st.columns(3)
    with c1:
        st.caption("Backend")
        st.write("✅ Disponível" if st.session_state.backend_alive else "❌ Indisponível")
    with c2:
        st.caption("eLabFTW")
        st.write("✅ Inicializado" if st.session_state.initialized_elab else "❌ Não inicializado")
    with c3:
        st.caption("Credenciais (.env)")
        cred_ok = bool(ELAB_URL and API_KEY)
        st.write("✅ Presentes" if cred_ok else "❌ Ausentes")

    st.divider()
    col1, col2 = st.columns(2)
    with col1:
        st.markdown("Pesquisadores cadastrados (sessão)")
        st.json(st.session_state.researchers_session, expanded=False)
    with col2:
        st.markdown("Solicitações criadas (agendamento → experimento)")
        st.json(st.session_state.agendamentos, expanded=False)

# -------------------------
# Rodapé
# -------------------------
>>>>>>> 1b754f50
gradient_bar()
st.caption("LIACLI | UFPE — Ambiente de demonstração. Para suporte, contate o responsável pelo laboratório.")<|MERGE_RESOLUTION|>--- conflicted
+++ resolved
@@ -1,35 +1,21 @@
-<<<<<<< HEAD
 # frontend/app.py (VERSÃO FINAL COM INTERFACE ATUALIZADA)
 import streamlit as st
 import requests
 from typing import Dict, Optional, Any, List
-=======
->>>>>>> 1b754f50
 import os
-from typing import Dict, Optional, Any, Tuple
-
-import numpy as np
-import requests
-import streamlit as st
 from dotenv import load_dotenv
 from streamlit_autorefresh import st_autorefresh
 import numpy as np
 
 # ==============================================================================
-<<<<<<< HEAD
 # APLICAÇÃO FRONTEND COM STREAMLIT
 # ------------------------------------------------------------------------------
 # Este arquivo constrói a interface gráfica com a qual o usuário interage.
 # Ele se conecta automaticamente ao backend, carrega os dados do banco
 # e adota uma interface moderna sem a necessidade de configuração manual.
-=======
-# LIACLI | Portal de Integração com eLabFTW (Frontend Streamlit)
->>>>>>> 1b754f50
 # ==============================================================================
 
-load_dotenv()
-
-<<<<<<< HEAD
+
 # =========================
 # Helpers de UI e Configuração
 # =========================
@@ -49,22 +35,8 @@
 # Busca as configurações da API do .env ou usa valores padrão.
 ELAB_URL = os.getenv("ELAB_URL", "")
 API_KEY = os.getenv("API_KEY", "")
-=======
-st.set_page_config(
-    page_title="Portal de Integração | LIACLI",
-    page_icon="🔬",
-    layout="centered",
-)
-
-# -------------------------
-# Configurações (.env)
-# -------------------------
->>>>>>> 1b754f50
 BACKEND_URL = os.getenv("BACKEND_URL", "http://127.0.0.1:8000")
-ELAB_URL = os.getenv("ELAB_URL", "")
-API_KEY = os.getenv("API_KEY", "")
-
-<<<<<<< HEAD
+
 # Cabeçalhos da API usados em todas as chamadas
 api_headers = {"elab-url": ELAB_URL, "elab-api-key": API_KEY}
 
@@ -112,49 +84,6 @@
     response = requests.post(f"{BACKEND_URL}/test-connection", headers=headers)
     response.raise_for_status()
     st.success(response.json()["message"])
-=======
-api_headers: Dict[str, str] = {
-    "elab-url": ELAB_URL,
-    "elab-api-key": API_KEY,
-}
-
-# -------------------------
-# Helpers de UI (sem HTML inseguro)
-# -------------------------
-
-def gradient_bar(height: int = 6, width: int = 1200):
-    """Barra de separação em degradê (laranja → amarelo) renderizada como imagem."""
-    left = np.array([252, 76, 76], dtype=np.float32)   # laranja
-    right = np.array([255, 255, 124], dtype=np.float32)  # amarelo
-    x = np.linspace(0.0, 1.0, width, dtype=np.float32).reshape(1, width, 1)
-    grad = (left * (1 - x) + right * x).astype(np.uint8)
-    bar = np.repeat(grad, height, axis=0)
-    st.image(bar, use_container_width=True, clamp=True)
-
-
-def handle_api_error(e: requests.exceptions.RequestException, context: str):
-    msg = str(e)
-    if e.response is not None:
-        try:
-            detail = e.response.json().get("detail", e.response.text)
-            msg = f"Erro {e.response.status_code}: {detail}"
-        except Exception:
-            msg = f"Erro {e.response.status_code}: {e.response.text}"
-    st.error(f"Falha em '{context}': {msg}")
-
-# -------------------------
-# Chamadas ao backend
-# -------------------------
-
-def api_test_connection(headers: Dict) -> Tuple[bool, str]:
-    try:
-        r = requests.post(f"{BACKEND_URL}/test-connection", headers=headers)
-        r.raise_for_status()
-        return True, r.json().get("message", "Conexão realizada.")
-    except requests.exceptions.RequestException as e:
-        return False, str(e)
-
->>>>>>> 1b754f50
 
 def api_get_researchers(headers: Dict) -> List[Dict]:
     response = requests.get(f"{BACKEND_URL}/pesquisadores", headers=headers)
@@ -167,38 +96,36 @@
     return response.json()
 
 def api_create_researcher(headers: Dict, name: str) -> Dict:
-    r = requests.post(f"{BACKEND_URL}/pesquisadores", headers=headers, json={"name": name})
-    r.raise_for_status()
-    return r.json()
-
+    response = requests.post(f"{BACKEND_URL}/pesquisadores", headers=headers, json={"name": name})
+    response.raise_for_status()
+    return response.json()
 
 def api_create_experiment(headers: Dict, body: Dict) -> Dict:
-    r = requests.post(f"{BACKEND_URL}/experimentos", headers=headers, json=body)
-    r.raise_for_status()
-    return r.json()
-
+    response = requests.post(f"{BACKEND_URL}/experimentos", headers=headers, json=body)
+    response.raise_for_status()
+    return response.json()
 
 def api_get_status(headers: Dict, exp_id: int) -> str:
-    r = requests.get(f"{BACKEND_URL}/experimentos/{exp_id}/status", headers=headers)
-    r.raise_for_status()
-    return r.json().get("status", "desconhecido")
-
+    response = requests.get(f"{BACKEND_URL}/experimentos/{exp_id}/status", headers=headers)
+    response.raise_for_status()
+    return response.json().get('status', 'desconhecido')
 
 def api_get_pdf(headers: Dict, exp_id: int, include_changelog: bool) -> bytes:
-    r = requests.get(
-        f"{BACKEND_URL}/experimentos/{exp_id}/pdf",
-        headers=headers,
-        params={"include_changelog": include_changelog},
-    )
-    r.raise_for_status()
-    return r.content
-
+    params = {"include_changelog": include_changelog}
+    response = requests.get(f"{BACKEND_URL}/experimentos/{exp_id}/pdf", headers=headers, params=params)
+    response.raise_for_status()
+    return response.content
 
 def api_initialize(headers: Dict) -> None:
-    r = requests.post(f"{BACKEND_URL}/initialize", headers=headers)
-    r.raise_for_status()
-
-<<<<<<< HEAD
+    response = requests.post(f"{BACKEND_URL}/initialize", headers=headers)
+    response.raise_for_status()
+    st.success("Estruturas essenciais verificadas com sucesso no eLabFTW!")
+
+
+# =========================
+# Interface Principal (UI)
+# =========================
+
 st.set_page_config(page_title="Plataforma de Pesquisa • LIACLI", page_icon="🔬", layout="centered")
 st.title("Portal de Integração | LIACLI")
 st.caption("Fluxo Integrado de Solicitações e Gestão Laboratorial via eLabFTW")
@@ -222,87 +149,28 @@
         except requests.exceptions.RequestException as e:
             handle_api_error(e, "Falha na conexão inicial e carregamento de dados")
             st.stop()
-=======
-# -------------------------
-# Estado de sessão
-# -------------------------
-if "researchers_session" not in st.session_state:
-    st.session_state.researchers_session: Dict[str, int] = {}
-if "agendamentos" not in st.session_state:
-    st.session_state.agendamentos: Dict[str, int] = {}
-if "pdf_info" not in st.session_state:
-    st.session_state.pdf_info: Dict[str, Any] = {"bytes": None, "name": None}
-if "last_consulted_id" not in st.session_state:
-    st.session_state.last_consulted_id: Optional[str] = None
-if "initialized_elab" not in st.session_state:
-    st.session_state.initialized_elab = False
-if "backend_alive" not in st.session_state:
-    st.session_state.backend_alive = None  # True/False/None
-
-# -------------------------
-# Inicializações automáticas
-# -------------------------
-backend_ok, _ = api_test_connection(api_headers)
-st.session_state.backend_alive = backend_ok
-
-if not st.session_state.initialized_elab:
-    if not ELAB_URL or not API_KEY:
-        st.session_state.initialized_elab = False
-        st.warning("Defina ELAB_URL e API_KEY no seu .env para inicializar o ambiente.")
-    else:
-        try:
-            api_initialize(api_headers)
-            st.session_state.initialized_elab = True
-            st.toast("Estruturas essenciais verificadas/criadas.", icon="✅")
-        except requests.exceptions.RequestException as e:
-            st.session_state.initialized_elab = False
-            handle_api_error(e, "Inicializar Ambiente")
-
-# -------------------------
-# Header
-# -------------------------
-st.title("Portal de Integração | LIACLI")
-st.caption("Fluxo Integrado de Solicitações e Gestão Laboratorial via eLabFTW")
-gradient_bar()
-
-# -------------------------
-# Abas
-# -------------------------
-
-TAB_SOLICITACAO = " Nova Solicitação de Análise "
-TAB_ACOMPANHAMENTO = " Acompanhamento e Laudos "
-TAB_ADMIN = " Administração "
->>>>>>> 1b754f50
-
-tab1, tab2, tab3 = st.tabs([TAB_SOLICITACAO, TAB_ACOMPANHAMENTO, TAB_ADMIN])
-
-# ========================
-# Aba 1: Nova Solicitação
-# ========================
+
+# --- ABAS PARA ORGANIZAR O FLUXO ---
+tab1, tab2, tab3 = st.tabs([
+    " Nova Solicitação de Análise ",
+    " Acompanhamento e Laudos ",
+    " ⚙️ Administração "
+])
+
+# =========================
+# ABA 1: NOVA SOLICITAÇÃO
+# =========================
 with tab1:
-    st.subheader("Registrar nova solicitação")
-    st.caption("Cadastre o pesquisador (se necessário) e envie uma solicitação ao eLabFTW.")
-    st.divider()
-
-<<<<<<< HEAD
+    st.header("Registrar Nova Solicitação de Análise")
+
     with st.expander("Cadastrar Novo Pesquisador (se necessário)"):
         with st.form("form_researcher"):
             name = st.text_input("Nome completo do pesquisador", placeholder="Ex.: Profa. Maria Silva")
             if st.form_submit_button("Cadastrar Pesquisador", use_container_width=True):
-=======
-    # Cadastro de pesquisador (opcional)
-    with st.expander("Cadastrar novo pesquisador"):
-        with st.form("form_researcher"):
-            name = st.text_input("Nome completo do pesquisador", placeholder="Ex.: Profa. Maria Silva")
-            submitted_r = st.form_submit_button("Cadastrar", use_container_width=True)
-
-            if submitted_r:
->>>>>>> 1b754f50
                 if not name.strip():
                     st.warning("O nome do pesquisador não pode ser vazio.")
                 else:
                     try:
-<<<<<<< HEAD
                         with st.spinner(f"Cadastrando '{name.strip()}'..."):
                             data = api_create_researcher(api_headers, name.strip())
                             
@@ -316,17 +184,10 @@
                             st.session_state.researchers_session[data["name"]] = data
                             st.success(f"Pesquisador '{data['name']}' cadastrado! (ID Local: {data['id']}, ID eLab: {data['elab_item_id']})")
                     
-=======
-                        data = api_create_researcher(api_headers, name.strip())
-                        item_id = data["item_id"]
-                        st.session_state.researchers_session[name.strip()] = item_id
-                        st.success(f"Pesquisador '{name.strip()}' cadastrado (Item ID: {item_id}).")
->>>>>>> 1b754f50
                     except requests.exceptions.RequestException as e:
                         handle_api_error(e, "Cadastrar Pesquisador")
 
     st.divider()
-<<<<<<< HEAD
     
     st.subheader("Preencher Dados da Solicitação")
     with st.form("form_experiment"):
@@ -334,43 +195,9 @@
         nome_pesquisador_selecionado = st.selectbox(
             "Pesquisador (carregados do banco)",
             options=sorted(researchers_in_session),
-=======
-
-    # Criação do experimento
-    st.markdown("**Dados da solicitação**")
-    with st.form("form_experiment"):
-        # 1) Pesquisador (apenas via select; campo manual removido)
-        researchers_in_session = list(st.session_state.researchers_session.keys())
-        nome_pesquisador_selecionado = st.selectbox(
-            "Pesquisador (sessão)",
-            options=researchers_in_session,
->>>>>>> 1b754f50
             index=None,
-            placeholder="Escolha um pesquisador…",
-            help="Selecione um pesquisador previamente cadastrado nesta sessão.",
+            placeholder="Escolha um pesquisador..."
         )
-
-        # 2) Detalhes
-        c3, c4 = st.columns(2)
-        with c3:
-            agendamento_id = st.text_input(
-                "ID de Referência (Agendamento)",
-                help="Código externo único. Ex.: PROJ-X-001",
-                placeholder="PROJ-X-001",
-            )
-        with c4:
-            tipo_amostra = st.text_input(
-                "Tipo de amostra (material)",
-                value="Amostra de Sangue Integral",
-                help="Ex.: Amostra de Sangue Integral, Soro, Plasma, Urina, etc.",
-            )
-
-        submitted_e = st.form_submit_button(
-            "Criar solicitação no eLabFTW",
-            type="primary",
-            use_container_width=True,
-        )
-<<<<<<< HEAD
         
         c1, c2 = st.columns(2)
         with c1:
@@ -379,15 +206,10 @@
             tipo_amostra = st.text_input("Tipo de Amostra", value="Sangue Total", help="Ex.: Sangue Total, Soro, Plasma, etc.")
 
         if st.form_submit_button("Criar Solicitação no eLabFTW", type="primary", use_container_width=True):
-=======
-
-        if submitted_e:
->>>>>>> 1b754f50
             if not nome_pesquisador_selecionado:
                 st.error("Selecione um pesquisador da lista.")
             elif not agendamento_id.strip():
                 st.error("O ID de Referência (Agendamento) é obrigatório.")
-<<<<<<< HEAD
             elif agendamento_id.strip() in st.session_state.agendamentos: #
                 st.error("Este ID de Referência já foi usado. Crie um novo.")
             else:
@@ -420,42 +242,14 @@
                         
                         st.success(f"Solicitação criada! ID do Experimento: {data['experiment_id']} | Status: {data['status']}")
                         st.info("Acompanhe o status na aba 'Acompanhamento e Laudos'.")
-=======
-            elif agendamento_id.strip() in st.session_state.agendamentos:
-                st.error("Este ID de Referência já foi utilizado nesta sessão.")
-            else:
-                try:
-                    final_item_id = st.session_state.researchers_session[nome_pesquisador_selecionado]
-                    payload = {
-                        "agendamento_id": agendamento_id.strip(),
-                        "item_pesquisador_id": final_item_id,
-                        "display_name": nome_pesquisador_selecionado.strip(),
-                        "tipo_amostra": tipo_amostra.strip() or "Não informado",
-                    }
-                    data = api_create_experiment(api_headers, payload)
-                    st.session_state.agendamentos[agendamento_id.strip()] = data["experiment_id"]
-
-                    status_label = data.get("status")
-                    if status_label is None or str(status_label).lower() == "none":
-                        status_label = "Pendente"
-
-                    st.success(
-                        f"Solicitação criada com êxito. Experimento: {data['experiment_id']} · Status inicial: {status_label}"
-                    )
-                    st.info("Acompanhe o andamento e gere o laudo na aba “Acompanhamento e Laudos”.")
->>>>>>> 1b754f50
                 except requests.exceptions.RequestException as e:
                     handle_api_error(e, "Criar Solicitação")
 
-# ================================
-# Aba 2: Acompanhamento e Laudos
-# ================================
+# =========================
+# ABA 2: ACOMPANHAMENTO E LAUDOS
+# =========================
 with tab2:
     st.header("Acompanhamento e Laudo da Análise")
-<<<<<<< HEAD
-=======
-    ag_key_input = st.text_input("Informe o ID de Referência (Agendamento) da solicitação", placeholder="Informe o código externo cadastrado (ex.: PROJ-X-001)")
->>>>>>> 1b754f50
 
     agendamentos_existentes = list(st.session_state.agendamentos.keys()) #
     ag_key_selecionado = st.selectbox(
@@ -479,7 +273,7 @@
             try:
                 status = api_get_status(api_headers, exp_id)
                 status_messages = {
-                    'None': ("Pendente", "🔄"), '1': ("Em Andamento", "⏳"), '2': ("Concluída", "✅"),
+                    'None': ("Pendendo", "🔄"), '1': ("Em Andamento", "⏳"), '2': ("Concluída", "✅"),
                     '3': ("Requer Reavaliação", "⚠️"), '4': ("Falhou", "❌"),
                 }
                 status_label, status_icon = status_messages.get(status, (status, "❓"))
@@ -508,10 +302,9 @@
                            file_name=st.session_state.pdf_info["name"], mime="application/pdf", use_container_width=True)
 
 # =========================
-# Aba 3: Administração
+# ABA 3: ADMINISTRAÇÃO
 # =========================
 with tab3:
-<<<<<<< HEAD
     st.header("Administração do Ambiente")
     st.markdown("Visão geral da sessão e do estado da integração.")
     st.divider()
@@ -598,36 +391,5 @@
 # =========================
 # Rodapé
 # =========================
-=======
-    st.subheader("Administração do ambiente")
-    st.caption("Visão geral da sessão e do estado da integração.")
-    st.divider()
-
-    # Pequeno e com ícones (sem HTML):
-    c1, c2, c3 = st.columns(3)
-    with c1:
-        st.caption("Backend")
-        st.write("✅ Disponível" if st.session_state.backend_alive else "❌ Indisponível")
-    with c2:
-        st.caption("eLabFTW")
-        st.write("✅ Inicializado" if st.session_state.initialized_elab else "❌ Não inicializado")
-    with c3:
-        st.caption("Credenciais (.env)")
-        cred_ok = bool(ELAB_URL and API_KEY)
-        st.write("✅ Presentes" if cred_ok else "❌ Ausentes")
-
-    st.divider()
-    col1, col2 = st.columns(2)
-    with col1:
-        st.markdown("Pesquisadores cadastrados (sessão)")
-        st.json(st.session_state.researchers_session, expanded=False)
-    with col2:
-        st.markdown("Solicitações criadas (agendamento → experimento)")
-        st.json(st.session_state.agendamentos, expanded=False)
-
-# -------------------------
-# Rodapé
-# -------------------------
->>>>>>> 1b754f50
 gradient_bar()
 st.caption("LIACLI | UFPE — Ambiente de demonstração. Para suporte, contate o responsável pelo laboratório.")